#!/usr/bin/env python
# -*- coding: utf-8 -*-

import numpy as np
import fitsio
from astropy.io import fits
import os

import enb.isets
import enb.sets as sets
import enb.isets as isets
from enb.config import options


class FitsVersionTable(sets.FileVersionTable, sets.FilePropertiesTable):
    """Read FITS files and convert them to raw files,
    sorting them by type (integer or float)	and by bits per pixel
    """
    fits_extension = "fit"
    allowed_extensions = ["fit", "fits"]
    version_name = "FitsToRaw"

    def __init__(self, original_base_dir, version_base_dir):
        super().__init__(
            original_base_dir=original_base_dir,
            version_base_dir=version_base_dir,
            original_properties_table=sets.FilePropertiesTable(),
            version_name=self.version_name,
            check_generated_files=False)

    def get_default_target_indices(self):
        indices = []
        for ext in self.allowed_extensions:
            indices.extend(sets.get_all_test_files(
                ext=ext, base_dataset_dir=self.original_base_dir))
        return indices

    def original_to_versioned_path(self, original_path):
<<<<<<< HEAD
        # TODO: double check whether NAXIS1 is the width and NAXIS2 the height or
        # if there is any transposition. Double check that
        hdul = fits.open(original_path)

=======
>>>>>>> 757c7345
        if original_path.lower().endswith(".fit"):
            input_ext = "fit"
        elif original_path.lower().endswith(".fits"):
            input_ext = "fits"
        else:
            raise ValueError(f"Invalid input extension {original_path}")

        return os.path.join(
            os.path.dirname(
                os.path.abspath(original_path)).replace(
                os.path.abspath(self.original_base_dir),
                os.path.abspath(self.version_base_dir)),
                os.path.basename(original_path).replace(
                f".{input_ext}", f".raw"))

    @enb.atable.redefines_column
    def set_version_time(self, file_path, row):
        row[_column_name] = 0

    @enb.atable.redefines_column
    def set_version_repetitions(self, file_path, row):
        row[_column_name] = 1

    def version(self, input_path, output_path, row):
        if input_path.lower().endswith(".fit"):
            input_ext = ".fit"
        elif input_path.lower().endswith(".fits"):
            input_ext = ".fits"
        else:
            raise ValueError(f"Invalid extension found in {input_path}")

        hdul = fits.open(input_path)
        saved_images = 0
        for hdu_index, hdu in enumerate(hdul):
            if hdu.header["NAXIS"] == 0:
                continue
            data = hdu.data.transpose()
            header = hdu.header

            if header['NAXIS'] == 2:
                if header['BITPIX'] < 0:
                    name_label = f'-f{-header["BITPIX"]}-1x{header["NAXIS2"]}x{header["NAXIS1"]}'
                    dtype_name = f'float{-header["BITPIX"]}'
                    enb_type_name = f"f{-header['BITPIX']}"
                elif header['BITPIX'] > 0:
                    name_label = f'-u{header["BITPIX"]}be-1x{header["NAXIS2"]}x{header["NAXIS1"]}'
                    dtype_name = f'>u{header["BITPIX"] // 8}'
                    enb_type_name = f"u{header['BITPIX']}be"
                else:
                    raise ValueError(f"Invalid bitpix {header['BITPIX']}")

                # Make 2D data 3D in an efficient way
                data = np.expand_dims(data, axis=2)
            elif header['NAXIS'] == 3:
                if header['BITPIX'] < 0:
                    name_label = f'-f{-header["BITPIX"]}-{header["NAXIS3"]}x{header["NAXIS2"]}x{header["NAXIS1"]}'
                    dtype_name = f'float{-header["BITPIX"]}'
                    enb_type_name = f"f{-header['BITPIX']}"
                elif header['BITPIX'] > 0:
                    name_label = f'-u{header["BITPIX"]}be-{header["NAXIS3"]}x{header["NAXIS2"]}x{header["NAXIS1"]}'
                    dtype_name = f'>u{header["BITPIX"] // 8}'
                    enb_type_name = f"u{header['BITPIX']}be"
                else:
                    raise ValueError(f"Invalid bitpix {header['BITPIX']}")
            else:
                raise Exception(f"Invalid header['NAXIS'] = {header['NAXIS']}")

            output_dir = os.path.join(os.path.dirname(os.path.abspath(output_path)), enb_type_name)
            effective_output_path = os.path.join(
                output_dir,
                f"{os.path.basename(output_path).replace('.raw', '')}_img{saved_images}{name_label}.raw")
            os.makedirs(os.path.dirname(effective_output_path), exist_ok=True)
            if options.verbose > 2:
                print(f"Dumping FITS->raw ({effective_output_path}) from hdu_index={hdu_index}")
            enb.isets.dump_array_bsq(array=data, file_or_path=effective_output_path, dtype=dtype_name)
<<<<<<< HEAD
            fits_header_path = effective_output_path.replace(
                os.path.abspath(self.version_base_dir), f"{os.path.abspath(self.version_base_dir)}_headers").replace(
                '.raw', '')  + "-fits_header.txt"
=======
            fits_header_path = os.path.join(os.path.dirname(os.path.abspath(effective_output_path)).replace(
                os.path.abspath(self.version_base_dir),
                f"{os.path.abspath(self.version_base_dir)}_headers"),
                os.path.basename(effective_output_path).replace('.raw', '') + "-fits_header.txt")
>>>>>>> 757c7345
            os.makedirs(os.path.dirname(fits_header_path), exist_ok=True)
            print(f"[watch] fits_header_path={fits_header_path}")
            if os.path.exists(fits_header_path):
                os.remove(fits_header_path)
            header.totextfile(fits_header_path)
            saved_images += 1


if __name__ == '__main__':
    print("This example converts all .fit files in fits_data into raw_data, preserving "
          "the directory hierarchy.")

    options.base_dataset_dir = os.path.join(os.path.dirname(os.path.abspath(__file__)), "./fits_data")
    version_base_dir = options.base_dataset_dir.replace(f"{os.sep}fits_data", f"{os.sep}raw_data")
    fits_table = FitsVersionTable(original_base_dir=options.base_dataset_dir,
                                  version_base_dir=version_base_dir)

    # This line starts the versioning process.
    # Information about the generated data (including transformation time)
    # can be found in df.
    df = fits_table.get_df()<|MERGE_RESOLUTION|>--- conflicted
+++ resolved
@@ -36,13 +36,6 @@
         return indices
 
     def original_to_versioned_path(self, original_path):
-<<<<<<< HEAD
-        # TODO: double check whether NAXIS1 is the width and NAXIS2 the height or
-        # if there is any transposition. Double check that
-        hdul = fits.open(original_path)
-
-=======
->>>>>>> 757c7345
         if original_path.lower().endswith(".fit"):
             input_ext = "fit"
         elif original_path.lower().endswith(".fits"):
@@ -118,16 +111,10 @@
             if options.verbose > 2:
                 print(f"Dumping FITS->raw ({effective_output_path}) from hdu_index={hdu_index}")
             enb.isets.dump_array_bsq(array=data, file_or_path=effective_output_path, dtype=dtype_name)
-<<<<<<< HEAD
-            fits_header_path = effective_output_path.replace(
-                os.path.abspath(self.version_base_dir), f"{os.path.abspath(self.version_base_dir)}_headers").replace(
-                '.raw', '')  + "-fits_header.txt"
-=======
             fits_header_path = os.path.join(os.path.dirname(os.path.abspath(effective_output_path)).replace(
                 os.path.abspath(self.version_base_dir),
                 f"{os.path.abspath(self.version_base_dir)}_headers"),
                 os.path.basename(effective_output_path).replace('.raw', '') + "-fits_header.txt")
->>>>>>> 757c7345
             os.makedirs(os.path.dirname(fits_header_path), exist_ok=True)
             print(f"[watch] fits_header_path={fits_header_path}")
             if os.path.exists(fits_header_path):
