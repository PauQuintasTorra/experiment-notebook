#!/usr/bin/env python3
# -*- coding: utf-8 -*-
"""Compression experiment intended to execute all codec plugins

TODO: complete with remaining plugins.
"""
__author__ = "Miguel Hernández Cabronero <miguel.hernandez@uab.cat>"
__date__ = "02/02/2021"

import sys
import re
import os
import glob
import subprocess
import filecmp
import pandas as pd
import tempfile
import matplotlib.pyplot as plt
import pandas.plotting as pdpt
import collections

from enb.config import get_options
import enb.atable

options = get_options()

from plugins import plugin_jpeg
from plugins import plugin_mcalic
from plugins import plugin_ccsds122
from plugins import plugin_fapec
from plugins import plugin_flif
from plugins import plugin_fse
from plugins import plugin_huffman
from plugins import plugin_lcnl
from plugins import plugin_marlin
from plugins import plugin_zip
from plugins import plugin_jpeg_xl
<<<<<<< HEAD
from plugins import plugin_hevc_h265
=======
from plugins import plugin_kakadu
>>>>>>> 07459a9e

if __name__ == '__main__':
    all_codecs = []
    all_families = []
    
    jpeg_ls_family = enb.aanalysis.TaskFamily(label="JPEG-LS")
    for c in (plugin_jpeg.jpeg_codecs.JPEG_LS(max_error=0) for m in [0]):
        all_codecs.append(c)
        jpeg_ls_family.add_task(c.name, f"{c.label} PAE {c.param_dict['m']}")
    all_families.append(jpeg_ls_family)

    mcalic_family = enb.aanalysis.TaskFamily(label="M-CALIC")
    for c in (plugin_mcalic.mcalic_codecs.MCALIC_Magli(max_error=m) for m in [0]):
        all_codecs.append(c)
        mcalic_family.add_task(c.name, f"{c.label} PAE {c.param_dict['max_error']}")
    all_families.append(mcalic_family)

    ccsds122_family = enb.aanalysis.TaskFamily(label="CCSDS 122")
    for c in (plugin_ccsds122.ccsds122_codec.MHDC_IWT(),
              plugin_ccsds122.ccsds122_codec.MHDC_ID(),
              plugin_ccsds122.ccsds122_codec.MHDC_POT()):
        all_codecs.append(c)
        ccsds122_family.add_task(c.name, f"{c.label}")
    all_families.append(ccsds122_family)

    # fapec_family = enb.aanalysis.TaskFamily(label="FAPEC")
    # for c in (plugin_fapec.fapec_codec.FAPEC_LP(),
    #           plugin_fapec.fapec_codec.FAPEC_MB(),
    #           plugin_fapec.fapec_codec.FAPEC_DWT(),
    #           plugin_fapec.fapec_codec.FAPEC_HPA(),
    #           plugin_fapec.fapec_codec.FAPEC_CILLIC(),
    #           plugin_fapec.fapec_codec.FAPEC_2DDWT(),):
    #     all_codecs.append(c)
    #     fapec_family.add_task(c.name, f"{c.label}")
    # all_families.append(fapec_family)

    flif_family = enb.aanalysis.TaskFamily(label="FLIF")
    for c in (plugin_flif.flif_codec.FLIF(),):
        all_codecs.append(c)
        flif_family.add_task(c.name, f"{c.label}")
    all_families.append(flif_family)

    fse_family = enb.aanalysis.TaskFamily(label="FSE")
    for c in (plugin_fse.fse_codec.FSE(),):
        all_codecs.append(c)
        fse_family.add_task(c.name, f"{c.label}")
    all_families.append(fse_family)

    huffman_family = enb.aanalysis.TaskFamily(label="Huffman")
    for c in (plugin_huffman.huffman_codec.Huffman(),):
        all_codecs.append(c)
        huffman_family.add_task(c.name, f"{c.label}")
    all_families.append(huffman_family)

    lcnl_family = enb.aanalysis.TaskFamily(label="LCNL")
    for c in (plugin_lcnl.lcnl_codecs.CCSDS_LCNL(entropy_coder_type=ec)
              for ec in (plugin_lcnl.lcnl_codecs.CCSDS_LCNL.ENTROPY_HYBRID,
                         plugin_lcnl.lcnl_codecs.CCSDS_LCNL.ENTROPY_BLOCK_ADAPTIVE,
                         plugin_lcnl.lcnl_codecs.CCSDS_LCNL.ENTROPY_SAMPLE_ADAPTIVE)):
        all_codecs.append(c)
        lcnl_family.add_task(c.name, f"{c.label}")
    all_families.append(lcnl_family)

    marlin_family = enb.aanalysis.TaskFamily(label="ImageMarlin")
    for c in (plugin_marlin.marlin_codec.ImageMarlin(),):
        all_codecs.append(c)
    marlin_family.add_task(c.name, f"{c.label}")
    all_families.append(marlin_family)

    zip_family = enb.aanalysis.TaskFamily(label="*Zip")
    for c in (plugin_zip.zip_codecs.LZ77Huffman(),
              plugin_zip.zip_codecs.BZIP2(),
              plugin_zip.zip_codecs.LZMA()):
        all_codecs.append(c)
        zip_family.add_task(c.name, f"{c.label}")
    all_families.append(zip_family)

    jpeg_xl_family = enb.aanalysis.TaskFamily(label="JPEG-XL")
    for c in (plugin_jpeg_xl.jpegxl_codec.JPEG_XL(quality_0_to_100=100, compression_level=7) for m in [0]):
        all_codecs.append(c)
        jpeg_xl_family.add_task(c.name,
                                f"{c.label} PAE {c.param_dict['quality_0_to_100']} {c.param_dict['compression_level']}")
    all_families.append(jpeg_xl_family)
                                
    kakadu_family = enb.aanalysis.TaskFamily(label="Kakadu")
    for c in (plugin_kakadu.kakadu_codec.Kakadu(HT=ht) for ht in [False, True]):
        all_codecs.append(c)
        kakadu_family.add_task(c.name, f"{c.label} PAE {c.param_dict['HT']} {c.param_dict['Clevels']}")
    all_families.append(kakadu_family)

    label_by_group_name = dict()
    for family in all_families:
        label_by_group_name.update(family.name_to_label)

    # Run experiment and produce figures
    options.base_dataset_dir = os.path.join(os.path.dirname(os.path.abspath(__file__)), "data")
    exp = enb.icompression.LossyCompressionExperiment(codecs=all_codecs)

    target_dirs = sorted(glob.glob(os.path.join(os.path.dirname(__file__), "data", "*")))

    target_dir_names = [os.path.basename(d) for d in target_dirs]

    columns = ["codec_name"]
    columns.extend(target_dir_names)
    columns.extend(["min_lossless_bitdepth", "max_lossless_bitdepth"])
    df_capabilities = pd.DataFrame(columns=columns)

    args = [v for v in sys.argv[1:] if not v.startswith("-")]
    if args:
        table_codecs = [c for c in all_codecs if any(a.lower() in c.name.lower() for a in args)]
    else:
        table_codecs = all_codecs
    table_codecs = sorted(table_codecs, key=lambda c: c.label.lower())
    min_lossless_bitdepth_by_name = collections.defaultdict(lambda: float("inf"))
    max_lossless_bitdepth_by_name = collections.defaultdict(lambda: float("-inf"))

    for codec in table_codecs:
        data_dict = dict(codec_name=codec.label)
        if options.verbose:
            print(f"Testing codec {codec.name}...")
        for d in target_dirs:
            column_name = os.path.basename(d)
            if options.verbose > 1:
                print(f"\ttesting {column_name}")
            for input_path in glob.glob(os.path.join(d, "*.raw")):
                row_info = exp.dataset_table_df.loc[
                    enb.atable.indices_to_internal_loc(input_path)]
                with tempfile.NamedTemporaryFile() as tmp_compressed, \
                        tempfile.NamedTemporaryFile() as tmp_reconstructed:
                    state = "compressing"
                    try:
                        codec.compress(original_path=input_path,
                                       compressed_path=tmp_compressed.name,
                                       original_file_info=row_info)
                        state = "decompressing"
                        codec.decompress(compressed_path=tmp_compressed.name,
                                         reconstructed_path=tmp_reconstructed.name,
                                         original_file_info=row_info)
                        if not filecmp.cmp(input_path, tmp_reconstructed.name):
                            if (isinstance(codec, enb.icompression.LosslessCodec)):
                                data_dict[column_name] = "Not lossless"
                            else:
                                data_dict[column_name] = "Lossy"
                            break
                        else:
                            match = re.search(r"(u|s)(\d+)be", os.path.basename(os.path.dirname(input_path)))
                            signed = match.group(1) == "s"
                            bits_per_sample = int(match.group(2))
                            min_lossless_bitdepth_by_name[codec.label] = min(
                                min_lossless_bitdepth_by_name[codec.label],
                                bits_per_sample)
                            max_lossless_bitdepth_by_name[codec.label] = max(
                                max_lossless_bitdepth_by_name[codec.label],
                                bits_per_sample)
                    except Exception as ex:
                        data_dict[column_name] = "Not available"
                        if options.verbose:
                            print(f"Error {state}; {ex}")
                        break
            else:
                data_dict[column_name] = "Lossless"
        data_dict["min_lossless_bitdepth"] = min_lossless_bitdepth_by_name[codec.name]
        data_dict["max_lossless_bitdepth"] = max_lossless_bitdepth_by_name[codec.name]
        df_capabilities.loc[codec.label] = pd.Series(data_dict)

    df_capabilities["lossless_range"] = df_capabilities["codec_name"].apply(
        lambda name: f"{min_lossless_bitdepth_by_name[name]} "
                     f"- {max_lossless_bitdepth_by_name[name]} "
    )
    del df_capabilities["min_lossless_bitdepth"]
    del df_capabilities["max_lossless_bitdepth"]

    import pprint

    pprint.pprint(min_lossless_bitdepth_by_name)
    pprint.pprint(max_lossless_bitdepth_by_name)

    print(f"[watch] df_capabilities.iloc[0]={df_capabilities.iloc[0]}")
    print(f"[watch] df_capabilities={df_capabilities}")

    all_dir_names = list(target_dir_names)
    all_target_dir_names = ["mono_u8be", "rgb_u8be", "multi_u8be",
                            "mono_u16be", "rgb_u16be", "multi_u16be",
                            "mono_s16be", "rgb_s16be", "multi_s16be",
                            "codec_name",
                            "lossless_range"]

    all_column_names = [
        "8bit Mono", "8bit RGB", "8bit Multi",
        "16bit Mono", "16bit RGB", "16bit Multi",
        "Sig. 16bit Mono", "Sig. 16bit RGB", "Sig. 16bit Multi",
        "Lossless range"
    ]

    full_df = df_capabilities.copy()
    for i, group_name in enumerate(["u8be", "u16be", "s16be"]):
        old_col_names = all_target_dir_names[i * 3:(i + 1) * 3] + all_target_dir_names[-1:]
        new_col_names = all_column_names[i * 3:(i + 1) * 3] + all_column_names[-1:]
        df_capabilities = full_df.copy()

        df_colors = df_capabilities.copy()
        df_colors["codec_name"] = "#ffffff"
        for d in df_capabilities.columns:
            df_colors[d] = df_capabilities[d].apply(
                lambda x: "#55ff55" if x == "Lossless"
                else "#ff5555" if x == "Not lossless"
                else "#6666ff" if x == "Lossy"
                else "#fbf3b5")

        for old, new in zip(old_col_names, new_col_names):
            if old in df_capabilities:
                df_capabilities[new] = df_capabilities[old]
                del df_capabilities[old]
            if old in df_colors:
                df_colors[new] = df_colors[old]
                del df_colors[old]

        print(f"[watch] new_col_names={new_col_names}")

        df_capabilities = df_capabilities[new_col_names + ["codec_name"]]
        df_colors = df_colors[[*new_col_names]]

        plt.figure()
        fig, ax = plt.subplots(1, 1)
        ax.axis("off")

        print(f"[watch] df_capabilities.columns={df_capabilities.columns}")

        df_capabilities.set_index("codec_name")
        print(f"[watch] column_names={new_col_names}")

        table = pdpt.table(ax, df_capabilities[new_col_names],
                           loc="center",
                           cellColours=df_colors[new_col_names].values,
                           cellLoc="center")
        pdf_name = f"codec_availability_{group_name}.pdf"
        plt.savefig(pdf_name, bbox_inches="tight")
        plt.close()
        invocation = f"convert -density 400 {pdf_name} -trim {pdf_name.replace('.pdf', '.png')}"
        status, output = subprocess.getstatusoutput(invocation)
        if status != 0:
            raise Exception("Status = {} != 0.\nInput=[{}].\nOutput=[{}]".format(
                status, invocation, output))<|MERGE_RESOLUTION|>--- conflicted
+++ resolved
@@ -35,11 +35,8 @@
 from plugins import plugin_marlin
 from plugins import plugin_zip
 from plugins import plugin_jpeg_xl
-<<<<<<< HEAD
 from plugins import plugin_hevc_h265
-=======
 from plugins import plugin_kakadu
->>>>>>> 07459a9e
 
 if __name__ == '__main__':
     all_codecs = []
